--- conflicted
+++ resolved
@@ -9,18 +9,14 @@
 
 from .RichardsonLucy import RichardsonLucy
 from .RichardsonLucySimple import RichardsonLucySimple
-<<<<<<< HEAD
 from .MAP_RichardsonLucy import MAP_RichardsonLucy
-deconvolution_algorithm_classes = {"RL": RichardsonLucy, "RLsimple": RichardsonLucySimple, "MAP_RL": MAP_RichardsonLucy}
-=======
->>>>>>> 315eecfe
 
 class ImageDeconvolution:
     """
     A class to reconstruct all-sky images from COSI data based on image deconvolution methods.
     """
     model_classes = {"AllSkyImage": AllSkyImageModel}
-    deconvolution_algorithm_classes = {"RL": RichardsonLucy, "RLsimple": RichardsonLucySimple}
+    deconvolution_algorithm_classes = {"RL": RichardsonLucy, "RLsimple": RichardsonLucySimple, "MAP_RL": MAP_RichardsonLucy}
 
     def __init__(self):
         self._dataset = None
