import numpy as np
from astropy.coordinates import SkyCoord, Galactic
from astropy import units as u
from astropy.time import Time
from scoords import Attitude

class Orientation_file:

    def __init__(self, time, axis_1, axis_2):

        #stores the parsed contents

<<<<<<< HEAD
        self._file = file
        self._load_time = np.loadtxt(self._file, usecols = 1, delimiter = ' ', skiprows = 1)
        self._x_direction = np.loadtxt(self._file, usecols = (2,3), delimiter = ' ', skiprows = 1)
        self._z_direction = np.loadtxt(self._file, usecols = (4,5), delimiter = ' ', skiprows = 1)
=======
        self._load_time = time
        self._x_direction = axis_1
        self._z_direction = axis_2

    @classmethod
    def parse_from_file(cls, file):

        #parses timestamps, axis positions from file and returns to __init__

        time_stamps = np.loadtxt(file, usecols = 1, delimiter = ' ')
        axis_1 = np.loadtxt(file, usecols = (2,3), delimiter = ' ')
        axis_2 = np.loadtxt(file, usecols = (4,5), delimiter = ' ')

        return cls(time_stamps, axis_1, axis_2)
>>>>>>> 3241a09a


    def get_time(self):

        #returns an array of pointing times as a time object

        self._time = Time(self._load_time, format='unix')

        return self._time

    def get_attitude(self):

        #returns an attitude object from the scoords library for the spacecraft

        x_sky = SkyCoord(self._x_direction[:,1]*u.deg, self._x_direction[:,0]*u.deg, frame = 'galactic')
        z_sky = SkyCoord(self._z_direction[:,1]*u.deg, self._z_direction[:,0]*u.deg, frame = 'galactic')

        self._attitude = Attitude.from_axes(x = x_sky, z = z_sky)

        return self._attitude

    def get_time_delta(self):

        #returns an array of the time between observations as a time object

        time_delta = np.diff(self._load_time)
        time_delta = Time(time_delta, format='unix')

        return time_delta

    def interpolate_direction(self, trigger, idx, direction):

        #linearly interpolates position at a given time between two timestamps

        new_direction_lat = np.interp(trigger.value, self._load_time[idx : idx + 2], direction[idx : idx + 2, 0])
        if (direction[idx, 1] > direction[idx + 1, 1]):
            new_direction_long = np.interp(trigger.value, self._load_time[idx : idx + 2], [direction[idx, 1], 360 + direction[idx + 1, 1]])
            new_direction_long = new_direction_long - 360
        else:
            new_direction_long = np.interp(trigger.value, self._load_time[idx : idx + 2], direction[idx : idx + 2, 1])

        return np.array([new_direction_lat, new_direction_long])

    def source_interval(self, start, stop):

        #returns the Orientation file class object for the source time
        
        if(start.format != 'unix' or stop.format != 'unix'):
            start = Time(start.unix, format='unix')
            stop = Time(stop.unix, format='unix')

        if(start > stop):
            raise ValueError("start time cannot be after stop time.")

        stop_idx = self._load_time.searchsorted(stop.value)

        if (start.value % 1 == 0):
            start_idx = self._load_time.searchsorted(start.value)
            new_times = self._load_time[start_idx : stop_idx + 1]
            new_x_direction = self._x_direction[start_idx : stop_idx + 1]
            new_z_direction = self._z_direction[start_idx : stop_idx + 1]
        else:
            start_idx = self._load_time.searchsorted(start.value) - 1

            x_direction_start = self.interpolate_direction(start, start_idx, self._x_direction)
            z_direction_start = self.interpolate_direction(start, start_idx, self._z_direction)

            new_times = self._load_time[start_idx + 1 : stop_idx + 1]
            new_times = np.insert(new_times, 0, start.value)

            new_x_direction = self._x_direction[start_idx + 1 : stop_idx + 1]
            new_x_direction = np.insert(new_x_direction, 0, x_direction_start, axis = 0)

            new_z_direction = self._z_direction[start_idx + 1 : stop_idx + 1]
            new_z_direction = np.insert(new_z_direction, 0, z_direction_start, axis = 0)


        if (stop.value % 1 != 0):
            stop_idx = self._load_time.searchsorted(stop.value) - 1

            x_direction_stop = self.interpolate_direction(stop, stop_idx, self._x_direction)
            z_direction_stop = self.interpolate_direction(stop, stop_idx, self._z_direction)

            new_times = np.delete(new_times, -1)
            new_times = np.append(new_times, stop.value)

            new_x_direction = new_x_direction[:-1]
            new_x_direction = np.append(new_x_direction, [x_direction_stop], axis = 0)

            new_z_direction = new_z_direction[:-1]
            new_z_direction = np.append(new_z_direction, [z_direction_stop], axis = 0)

        return Orientation_file(new_times, new_x_direction, new_z_direction)<|MERGE_RESOLUTION|>--- conflicted
+++ resolved
@@ -10,12 +10,6 @@
 
         #stores the parsed contents
 
-<<<<<<< HEAD
-        self._file = file
-        self._load_time = np.loadtxt(self._file, usecols = 1, delimiter = ' ', skiprows = 1)
-        self._x_direction = np.loadtxt(self._file, usecols = (2,3), delimiter = ' ', skiprows = 1)
-        self._z_direction = np.loadtxt(self._file, usecols = (4,5), delimiter = ' ', skiprows = 1)
-=======
         self._load_time = time
         self._x_direction = axis_1
         self._z_direction = axis_2
@@ -30,8 +24,6 @@
         axis_2 = np.loadtxt(file, usecols = (4,5), delimiter = ' ')
 
         return cls(time_stamps, axis_1, axis_2)
->>>>>>> 3241a09a
-
 
     def get_time(self):
 
